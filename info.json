{
    "name": "sosciencity",
<<<<<<< HEAD
    "version": "0.0.4",
=======
    "version": "0.0.5",
>>>>>>> 47ed5969
    "title": "Sosciencity",
    "author": "tiriscef, Johanna Spieker",
    "contact": "",
    "homepage": "",
    "factorio_version": "1.1",
    "dependencies": [
        "sosciencity-graphics >= 0.0.4",
        "!pyveganism"
    ],
    "description": "Factorio: Skylines. Adds citizens to the game. Attract various castes to your city in order to progress the game."
}<|MERGE_RESOLUTION|>--- conflicted
+++ resolved
@@ -1,10 +1,6 @@
 {
     "name": "sosciencity",
-<<<<<<< HEAD
-    "version": "0.0.4",
-=======
     "version": "0.0.5",
->>>>>>> 47ed5969
     "title": "Sosciencity",
     "author": "tiriscef, Johanna Spieker",
     "contact": "",
